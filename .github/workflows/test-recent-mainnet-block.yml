--- conflicted
+++ resolved
@@ -20,13 +20,8 @@
           version: 8
       - uses: actions/setup-node@v2
         with:
-<<<<<<< HEAD
           node-version: 18
-      - uses: actions/checkout@v2
-=======
-          node-version: 16
           cache: "pnpm"
->>>>>>> ba073b97
       - name: Install
         run: pnpm install --frozen-lockfile --prefer-offline
       - name: Build
