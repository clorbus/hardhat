--- conflicted
+++ resolved
@@ -40,11 +40,7 @@
     "@ledgerhq/hw-app-eth": "6.33.6",
     "@ledgerhq/hw-transport": "^6.28.4",
     "@ledgerhq/hw-transport-node-hid": "^6.27.13",
-<<<<<<< HEAD
-    "@nomicfoundation/ethereumjs-util": "9.0.3",
-=======
     "@nomicfoundation/ethereumjs-util": "9.0.4",
->>>>>>> 2a280a7a
     "chalk": "^2.4.2",
     "debug": "^4.1.1",
     "env-paths": "^2.2.0",
