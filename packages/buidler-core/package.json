{
  "name": "@nomiclabs/buidler",
  "version": "1.4.3",
  "author": "Nomic Labs LLC",
  "license": "SEE LICENSE IN LICENSE",
  "homepage": "https://buidler.dev",
  "repository": "github:nomiclabs/buidler",
  "main": "internal/lib/buidler-lib.js",
  "types": "internal/lib/buidler-lib.d.ts",
  "description": "Buidler is an extensible developer tool that helps smart contract developers increase productivity by reliably bringing together the tools they want.",
  "keywords": [
    "ethereum",
    "smart-contracts",
    "buidler",
    "blockchain",
    "dapps",
    "javascript",
    "tooling",
    "task-runner",
    "solidity"
  ],
  "bin": {
    "buidler": "internal/cli/cli.js",
    "builder": "internal/cli/cli-with-a-typo.js"
  },
  "engines": {
    "node": ">=8.2.0"
  },
  "scripts": {
    "lint:fix": "node ../../node_modules/prettier/bin-prettier.js --write \"src/**/*.{js,ts}\" \"test/**/*.{js,ts}\" && npm run lint-src -- --fix && npm run lint-tests -- --fix",
    "lint": "npm run lint-src && npm run lint-tests",
    "lint-tests": "node -r ts-node/register ../../node_modules/tslint/bin/tslint --config tslint.json --project ./tsconfig.json",
    "lint-src": "node -r ts-node/register ../../node_modules/tslint/bin/tslint --config tslint.json --project src/tsconfig.json",
    "test": "node ../../node_modules/mocha/bin/mocha --recursive \"test/**/*.ts\"",
    "coverage": "node ../../node_modules/nyc/bin/nyc.js ../../node_modules/mocha/bin/mocha --recursive \"test/**/*.ts\"",
    "build": "node ../../node_modules/typescript/bin/tsc --build src",
    "build-test": "node ../../node_modules/typescript/bin/tsc --build .",
    "clean": "node ../../node_modules/rimraf/bin.js builtin-tasks internal *.d.ts *.map *.js build-test tsconfig.tsbuildinfo"
  },
  "files": [
    "builtin-tasks/",
    "internal/",
    "sample-project/",
    "src/",
    "*.d.ts",
    "*.d.ts.map",
    "*.js",
    "*.js.map",
    "LICENSE",
    "README.md",
    "recommended-gitignore.txt",
    "console.sol"
  ],
  "devDependencies": {
    "@types/chai": "^4.2.0",
    "@types/ci-info": "^2.0.0",
    "@types/debug": "^4.1.4",
    "@types/download": "^6.2.4",
    "@types/find-up": "^2.1.1",
    "@types/fs-extra": "^5.1.0",
    "@types/glob": "^7.1.1",
    "@types/lodash": "^4.14.123",
    "@types/node-fetch": "^2.3.7",
    "@types/qs": "^6.5.3",
    "@types/semver": "^6.0.2",
    "@types/sinon": "^7.5.1",
    "@types/uuid": "^3.4.5",
    "@types/ws": "^7.2.1",
    "chai": "^4.2.0",
    "sinon": "^9.0.0",
    "time-require": "^0.1.2"
  },
  "dependencies": {
    "@nomiclabs/ethereumjs-vm": "^4.1.1",
    "@sentry/node": "^5.18.1",
    "@solidity-parser/parser": "^0.5.2",
    "@types/bn.js": "^4.11.5",
    "@types/lru-cache": "^5.1.0",
    "abort-controller": "^3.0.0",
    "ansi-escapes": "^4.3.0",
    "chalk": "^2.4.2",
    "chokidar": "^3.4.0",
    "ci-info": "^2.0.0",
    "debug": "^4.1.1",
    "deepmerge": "^4.2.2",
    "download": "^7.1.0",
    "enquirer": "^2.3.0",
    "eth-sig-util": "^2.5.2",
    "ethereum-cryptography": "^0.1.2",
    "ethereumjs-abi": "^0.6.8",
    "ethereumjs-account": "^3.0.0",
    "ethereumjs-block": "^2.2.0",
    "ethereumjs-common": "^1.3.2",
    "ethereumjs-tx": "^2.1.1",
    "ethereumjs-util": "^6.1.0",
    "find-up": "^2.1.0",
    "fp-ts": "1.19.3",
    "fs-extra": "^7.0.1",
    "glob": "^7.1.3",
    "io-ts": "1.10.4",
    "is-installed-globally": "^0.2.0",
    "lodash": "^4.17.11",
    "merkle-patricia-tree": "^3.0.0",
    "mocha": "^7.1.2",
    "node-fetch": "^2.6.0",
    "qs": "^6.7.0",
    "raw-body": "^2.4.1",
    "semver": "^6.3.0",
    "slash": "^3.0.0",
    "solc": "0.6.8",
    "source-map-support": "^0.5.13",
<<<<<<< HEAD
=======
    "traverse": "^0.6.6",
    "true-case-path": "^2.2.1",
>>>>>>> 2fff026b
    "ts-essentials": "^2.0.7",
    "tsort": "0.0.1",
    "uuid": "^3.3.2",
    "ws": "^7.2.1"
  },
  "nyc": {
    "extension": [
      ".ts"
    ],
    "exclude": [
      "**/*.d.ts",
      "dev-build",
      "sample-project",
      "test",
      "coverage",
      ".nyc_output",
      "*.ts",
      "*.js",
      "internal",
      "builtin-tasks",
      "build-test"
    ],
    "reporter": [
      "text",
      "lcovonly"
    ],
    "all": true
  }
}<|MERGE_RESOLUTION|>--- conflicted
+++ resolved
@@ -109,11 +109,7 @@
     "slash": "^3.0.0",
     "solc": "0.6.8",
     "source-map-support": "^0.5.13",
-<<<<<<< HEAD
-=======
-    "traverse": "^0.6.6",
     "true-case-path": "^2.2.1",
->>>>>>> 2fff026b
     "ts-essentials": "^2.0.7",
     "tsort": "0.0.1",
     "uuid": "^3.3.2",
