<<<<<<< HEAD
import { BN } from "ethereumjs-util";

import {
  numberToRpcQuantity,
  rpcQuantityToBN,
} from "../../../../src/internal/core/jsonrpc/types/base-types";
=======
import { assert } from "chai";

import { numberToRpcQuantity } from "../../../../src/internal/core/jsonrpc/types/base-types";
>>>>>>> 8277a721

import { DEFAULT_ACCOUNTS_ADDRESSES } from "./providers";

interface SendTxOptions {
  from?: string;
  to?: string;
  gas?: number;
  gasPrice?: number;
  data?: string;
  nonce?: number;
  value?: number;
}

declare module "mocha" {
  interface Context {
<<<<<<< HEAD
    sendTx: (options?: SendTxOptions) => Promise<any>;
    getBaseFeePerGas: (blockNumber: number) => Promise<BN>;
    getLatestBaseFeePerGas: () => Promise<BN>;
=======
    sendTx: (options?: SendTxOptions) => Promise<string>;
    assertPendingTxs: (txs: string[]) => Promise<void>;
    mine: () => Promise<void>;
>>>>>>> 8277a721
  }
}

export function useHelpers() {
  beforeEach("Initialize helpers", async function () {
    if (this.provider === undefined) {
      throw new Error("useHelpers has to be called after useProvider");
    }

    this.sendTx = ({
      from = DEFAULT_ACCOUNTS_ADDRESSES[1],
      to = DEFAULT_ACCOUNTS_ADDRESSES[2],
      gas = 21000,
      gasPrice = 1,
      data,
      nonce,
      value,
    }: SendTxOptions = {}) => {
      return this.provider.send("eth_sendTransaction", [
        {
          from,
          to,
          gas: numberToRpcQuantity(gas),
          gasPrice: numberToRpcQuantity(gasPrice),
          data,
          nonce: nonce !== undefined ? numberToRpcQuantity(nonce) : undefined,
          value: value !== undefined ? numberToRpcQuantity(value) : undefined,
        },
      ]);
    };

<<<<<<< HEAD
    this.getBaseFeePerGas = async (blockNumber: number): Promise<BN> => {
      const block = await this.provider.send("eth_getBlockByNumber", [
        numberToRpcQuantity(blockNumber),
        false,
      ]);

      return rpcQuantityToBN(block.baseFeePerGas);
    };

    this.getLatestBaseFeePerGas = async (): Promise<BN> => {
      const block = await this.provider.send("eth_getBlockByNumber", [
        "latest",
        false,
      ]);

      return rpcQuantityToBN(block.baseFeePerGas);
=======
    this.assertLatestBlockTxs = async (txs: string[]) => {
      const latestBlock = await this.provider.send("eth_getBlockByNumber", [
        "latest",
        false,
      ]);

      assert.sameMembers(txs, latestBlock.transactions);
    };

    this.assertPendingTxs = async (txs: string[]) => {
      const pendingTxs = await this.provider.send("eth_pendingTransactions");
      const pendingTxsHashes = pendingTxs.map((x: any) => x.hash);

      assert.sameMembers(txs, pendingTxsHashes);
    };

    this.mine = async () => {
      await this.provider.send("evm_mine");
>>>>>>> 8277a721
    };
  });

  afterEach("Remove helpers", async function () {
    delete (this as any).sendTx;
    delete (this as any).getBaseFeePerGas;
    delete (this as any).getLatestBaseFeePerGas;
  });
}<|MERGE_RESOLUTION|>--- conflicted
+++ resolved
@@ -1,15 +1,10 @@
-<<<<<<< HEAD
+import { assert } from "chai";
 import { BN } from "ethereumjs-util";
 
 import {
   numberToRpcQuantity,
   rpcQuantityToBN,
 } from "../../../../src/internal/core/jsonrpc/types/base-types";
-=======
-import { assert } from "chai";
-
-import { numberToRpcQuantity } from "../../../../src/internal/core/jsonrpc/types/base-types";
->>>>>>> 8277a721
 
 import { DEFAULT_ACCOUNTS_ADDRESSES } from "./providers";
 
@@ -25,15 +20,12 @@
 
 declare module "mocha" {
   interface Context {
-<<<<<<< HEAD
-    sendTx: (options?: SendTxOptions) => Promise<any>;
+    sendTx: (options?: SendTxOptions) => Promise<string>;
+    assertLatestBlockTxs: (txs: string[]) => Promise<void>;
+    assertPendingTxs: (txs: string[]) => Promise<void>;
+    mine: () => Promise<void>;
     getBaseFeePerGas: (blockNumber: number) => Promise<BN>;
     getLatestBaseFeePerGas: () => Promise<BN>;
-=======
-    sendTx: (options?: SendTxOptions) => Promise<string>;
-    assertPendingTxs: (txs: string[]) => Promise<void>;
-    mine: () => Promise<void>;
->>>>>>> 8277a721
   }
 }
 
@@ -65,24 +57,6 @@
       ]);
     };
 
-<<<<<<< HEAD
-    this.getBaseFeePerGas = async (blockNumber: number): Promise<BN> => {
-      const block = await this.provider.send("eth_getBlockByNumber", [
-        numberToRpcQuantity(blockNumber),
-        false,
-      ]);
-
-      return rpcQuantityToBN(block.baseFeePerGas);
-    };
-
-    this.getLatestBaseFeePerGas = async (): Promise<BN> => {
-      const block = await this.provider.send("eth_getBlockByNumber", [
-        "latest",
-        false,
-      ]);
-
-      return rpcQuantityToBN(block.baseFeePerGas);
-=======
     this.assertLatestBlockTxs = async (txs: string[]) => {
       const latestBlock = await this.provider.send("eth_getBlockByNumber", [
         "latest",
@@ -101,12 +75,32 @@
 
     this.mine = async () => {
       await this.provider.send("evm_mine");
->>>>>>> 8277a721
+    };
+
+    this.getBaseFeePerGas = async (blockNumber: number): Promise<BN> => {
+      const block = await this.provider.send("eth_getBlockByNumber", [
+        numberToRpcQuantity(blockNumber),
+        false,
+      ]);
+
+      return rpcQuantityToBN(block.baseFeePerGas);
+    };
+
+    this.getLatestBaseFeePerGas = async (): Promise<BN> => {
+      const block = await this.provider.send("eth_getBlockByNumber", [
+        "latest",
+        false,
+      ]);
+
+      return rpcQuantityToBN(block.baseFeePerGas);
     };
   });
 
   afterEach("Remove helpers", async function () {
     delete (this as any).sendTx;
+    delete (this as any).assertLatestBlockTxs;
+    delete (this as any).assertPendingTxs;
+    delete (this as any).mine;
     delete (this as any).getBaseFeePerGas;
     delete (this as any).getLatestBaseFeePerGas;
   });
